--- conflicted
+++ resolved
@@ -4,15 +4,10 @@
 
 setup(
     name="jupyterhub-ltiauthenticator",
-<<<<<<< HEAD
-    version="1.0.0",
-    description="JupyterHub authenticator implementing LTI v1.1 / v1.3",
-=======
     version="1.1.1.dev",
     description="JupyterHub authenticator implementing LTI v1",
     long_description=open("README.md").read(),
     long_description_content_type="text/markdown",
->>>>>>> df4a73f0
     url="https://github.com/jupyterhub/ltiauthenticator",
     author="Yuvi Panda",
     author_email="yuvipanda@gmail.com",
